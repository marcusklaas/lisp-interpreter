--- conflicted
+++ resolved
@@ -1,12 +1,7 @@
 use super::{ArgType, BuiltIn, CustomFunc, EvaluationError, EvaluationResult, FinalizationContext,
-<<<<<<< HEAD
             FinalizedExpr, InternedString, LispExpr, LispFunc, LispValue, MoveStatus, Scope,
             TopExpr};
 // use super::specialization;
-=======
-            FinalizedExpr, InternedString, LispExpr, LispFunc, LispValue, Scope, TopExpr};
-use super::specialization;
->>>>>>> 951e3112
 use std::collections::hash_map;
 use std::collections::HashMap;
 use std::iter;
@@ -186,15 +181,9 @@
     expr: FinalizedExpr,
     state: &State,
     instructions: &mut Vec<Instr>,
-<<<<<<< HEAD
 ) -> EvaluationResult<()> {
     match expr {
         FinalizedExpr::Argument(offset, _scope, MoveStatus::Unmoved) => {
-=======
-) -> EvaluationResult<usize> {
-    Ok(match expr {
-        FinalizedExpr::Argument(offset, _scope, true) => {
->>>>>>> 951e3112
             instructions.push(Instr::MoveArgument(offset));
             1
         }
@@ -217,7 +206,6 @@
         FinalizedExpr::Cond(triple) => {
             let unpacked = *triple;
             let (test, true_expr, false_expr) = unpacked;
-<<<<<<< HEAD
             let before_len = instructions.len();
             inner_compile(true_expr, state, instructions)?;
             let jump_size = instructions.len() - before_len;
@@ -267,34 +255,6 @@
 
             for expr in args.into_iter().rev() {
                 inner_compile(expr, state, instructions)?;
-=======
-            let true_expr_len = inner_compile(true_expr, state, instructions)?;
-            instructions.push(Instr::Jump(true_expr_len));
-            let false_expr_len = inner_compile(false_expr, state, instructions)?;
-            instructions.push(Instr::CondJump(false_expr_len + 1));
-            // 2 = the number of (conditional) jump instructions
-            2 + false_expr_len + true_expr_len + inner_compile(test, state, instructions)?
-        }
-        FinalizedExpr::Lambda(arg_count, scope, body) => {
-            instructions.push(Instr::CreateLambda(scope, arg_count, *body));
-            1
-        }
-        FinalizedExpr::FunctionCall(funk, args, is_tail_call, is_self_call) => {
-            let mut count =
-                if let FinalizedExpr::Value(LispValue::Function(LispFunc::BuiltIn(f))) = *funk {
-                    instructions.push(builtin_instr(f, args.len())?);
-                    1
-                } else if is_tail_call && is_self_call {
-                    instructions.push(Instr::Recurse(args.len()));
-                    1
-                } else {
-                    instructions.push(Instr::EvalFunction(args.len(), is_tail_call));
-                    inner_compile(*funk, state, instructions)? + 1
-                };
-
-            for expr in args.into_iter().rev() {
-                count += inner_compile(expr, state, instructions)?;
->>>>>>> 951e3112
             }
 
             count
@@ -511,11 +471,7 @@
                                     f,
                                     func_arg_count,
                                     arg_count,
-<<<<<<< HEAD
                                     return_values.drain(temp_stack..),
-=======
-                                    &mut return_values[temp_stack..],
->>>>>>> 951e3112
                                 );
 
                                 return_values.push(LispValue::Function(continuation));
