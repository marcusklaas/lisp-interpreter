#![cfg_attr(feature = "clippy", feature(plugin))]
#![cfg_attr(feature = "clippy", plugin(clippy))]
#![feature(test, splice)]

extern crate test;
extern crate smallvec;

pub mod parse;
pub mod evaluator;

use std::fmt;
use evaluator::State;
use std::rc::Rc;

#[derive(Debug, Clone, PartialEq, Eq, Hash)]
pub enum LispFunc {
    BuiltIn(&'static str),
    Custom {
        arg_count: usize,
        body: LispExpr,
    },
}

impl LispFunc {
    pub fn new_custom(args: Vec<String>, body: LispExpr, state: &State) -> LispFunc {
        LispFunc::Custom {
            arg_count: args.len(),
            body: body.transform(&args[..], state, true),
        }
    }

    pub fn create_continuation(
        f: LispFunc,
        total_args: usize,
        supplied_args: usize,
        stack: &[LispValue],
    ) -> LispFunc {
        let arg_count = total_args - supplied_args;
        let mut call_vec = vec![LispExpr::Value(LispValue::Function(Rc::new(f)))];
        call_vec.extend(stack[..supplied_args].iter().cloned().map(LispExpr::Value));
        call_vec.extend((0..total_args - supplied_args).map(LispExpr::Argument));

        LispFunc::Custom {
            arg_count: arg_count,
            body: LispExpr::Call(call_vec, true),
        }
    }
}

impl fmt::Display for LispFunc {
    fn fmt(&self, f: &mut fmt::Formatter) -> fmt::Result {
        match *self {
            LispFunc::BuiltIn(name) => write!(f, "{}", name),
            LispFunc::Custom {
                arg_count,
                ref body,
            } => write!(f, "{} -> {}", arg_count, body),
        }
    }
}

// TODO: expressions with opvars / arguments should probably have their
//       own type at some point.
#[derive(Clone, Debug, PartialEq, Eq, Hash)]
pub enum LispExpr {
    Value(LispValue),
    OpVar(String),
    // Offset from stack pointer on the return_values stack.
    Argument(usize),
    // Bool argument states whether the call is a
    // tail call.
    Call(Vec<LispExpr>, bool),
}

impl LispExpr {
    // Prepares a LispExpr for use in a lambda body, by mapping
    // variables to references argument indices and checking what
    // calls are tail calls.
    pub fn transform(self, args: &[String], state: &State, can_tail_call: bool) -> LispExpr {
        match self {
            x @ LispExpr::Value(_) => x,
            // This should not be possible. We shouldn't transform
            // an expression twice without resolving the arguments first.
            LispExpr::Argument(_) => unreachable!(),
            LispExpr::OpVar(name) => {
                // step 1: try to map it to an argument index
                if let Some(index) = args.into_iter().position(|a| a == &name) {
                    LispExpr::Argument(index)
                } else if let Some(v) = state.get_variable_value(&name) {
                    // step 2: if that fails, try to resolve it to a value in state
                    LispExpr::Value(v)
                } else {
                    LispExpr::OpVar(name)
                }
            }
            LispExpr::Call(vec, _) => {
                let do_tail_call = match (can_tail_call, vec.get(0)) {
                    // Special case for `cond`. Even though it is a function,
                    // its child expressions can still be tail calls.
<<<<<<< HEAD
                    (true, Some(&LispExpr::OpVar(ref name))) => name == "cond" && vec.len() == 4,
                    (
                        true,
                        Some(&LispExpr::Value(LispValue::Function(LispFunc::BuiltIn("cond")))),
                    ) => vec.len() == 4,
=======
                    (true, Some(&LispExpr::OpVar(ref name)))
                        if name == "cond" && vec.len() == 4 =>
                    {
                        true
                    }
                    (
                        true,
                        Some(&LispExpr::Value(LispValue::Function(ref rc))),
                    ) if vec.len() == 4 && **rc == LispFunc::BuiltIn("cond") =>
                    {
                        true
                    }
>>>>>>> 2dfea4e3
                    _ => false,
                };
                let tail_call_iter = (0..).map(|i| (i == 2 || i == 3) && do_tail_call);

                LispExpr::Call(
                    vec.into_iter()
                        .zip(tail_call_iter)
                        .map(|(e, can_tail)| e.transform(args, state, can_tail))
                        .collect(),
                    can_tail_call,
                )
            }
        }
    }

    // Resolves references to function arguments. Used when creating closures.
    pub fn replace_args(self, stack: &[LispValue]) -> LispExpr {
        match self {
            LispExpr::Argument(index) => LispExpr::Value(stack[index].clone()),
            LispExpr::Call(vec, is_tail_call) => LispExpr::Call(
                vec.into_iter().map(|e| e.replace_args(stack)).collect(),
                is_tail_call,
            ),
            x => x,
        }
    }
}

impl fmt::Display for LispExpr {
    fn fmt(&self, f: &mut fmt::Formatter) -> fmt::Result {
        match *self {
            LispExpr::Argument(ref offset) => write!(f, "${}", offset),
            LispExpr::Value(ref v) => write!(f, "{}", v),
            LispExpr::OpVar(ref name) => write!(f, "{}", name),
            LispExpr::Call(ref expr_vec, is_tail_call) => {
                if is_tail_call {
                    write!(f, "t")?;
                }

                write!(f, "(")?;

                for (idx, expr) in expr_vec.iter().enumerate() {
                    if idx > 0 {
                        write!(f, " ")?;
                    }

                    write!(f, "{}", expr)?;
                }

                write!(f, ")")
            }
        }
    }
}

#[derive(Debug, PartialEq, Eq)]
pub enum EvaluationError {
    UnexpectedOperator,
    ArgumentCountMismatch,
    ArgumentTypeMismatch,
    EmptyListEvaluation,
    NonFunctionApplication,
    SubZero,
    EmptyList,
    UnknownVariable(String),
    MalformedDefinition,
    TestOneTwoThree,
}

#[derive(Clone, Copy, Eq, Hash, PartialEq)]
enum ValueType {
    Boolean,
    Integer,
    List,
    Function,
}

// TODO: add some convenience function for creating functions?
#[derive(Debug, Clone, PartialEq, Eq, Hash)]
pub enum LispValue {
    Boolean(bool),
    Integer(u64),
    Function(Rc<LispFunc>),
    // TODO: this should be renamed to List
    SubValue(Vec<LispValue>),
}

impl LispValue {
    fn get_type(&self) -> ValueType {
        match *self {
            LispValue::Boolean(..) => ValueType::Boolean,
            LispValue::Integer(..) => ValueType::Integer,
            LispValue::Function(..) => ValueType::Function,
            LispValue::SubValue(..) => ValueType::List,
        }
    }
}

impl fmt::Display for LispValue {
    fn fmt(&self, f: &mut fmt::Formatter) -> fmt::Result {
        match *self {
            LispValue::Function(ref func) => write!(f, "func[{}]", func),
            LispValue::Integer(i) => write!(f, "{}", i),
            LispValue::Boolean(true) => write!(f, "#t"),
            LispValue::Boolean(false) => write!(f, "#f"),
            LispValue::SubValue(ref vec) => {
                write!(f, "(")?;

                for (idx, val) in vec.iter().enumerate() {
                    if idx > 0 {
                        write!(f, " ")?;
                    }

                    write!(f, "{}", val)?;
                }

                write!(f, ")")
            }
        }

    }
}

#[cfg(test)]
mod tests {
    use super::*;
    use super::parse::{parse_lisp_string, ParseError};
    use super::evaluator::State;
    use std::convert::From;

    #[derive(Debug, PartialEq, Eq)]
    enum LispError {
        Parse(ParseError),
        Evaluation(EvaluationError),
    }

    impl From<EvaluationError> for LispError {
        fn from(err: EvaluationError) -> LispError {
            LispError::Evaluation(err)
        }
    }

    impl From<ParseError> for LispError {
        fn from(err: ParseError) -> LispError {
            LispError::Parse(err)
        }
    }

    fn check_lisp<'i, I>(commands: I) -> Result<LispValue, LispError>
    where
        I: IntoIterator<Item = &'i str>,
    {
        let mut state = State::new();
        let mut last_ret_val = None;

        for cmd in commands {
            let expr = parse_lisp_string(cmd)?;
            last_ret_val = Some(evaluator::eval(&expr, &mut state)?);
        }

        Ok(last_ret_val.unwrap())
    }

    fn check_lisp_ok<'i, I>(commands: I, expected_out: &str)
    where
        I: IntoIterator<Item = &'i str>,
    {
        assert_eq!(expected_out, check_lisp(commands).unwrap().to_string());
    }

    fn check_lisp_err<'i, I>(commands: I, expected_err: LispError)
    where
        I: IntoIterator<Item = &'i str>,
    {
        assert_eq!(expected_err, check_lisp(commands).unwrap_err());
    }

    #[test]
    fn transform_expr() {
        let expr = LispExpr::Call(
            vec![
                LispExpr::OpVar("x".into()),
                LispExpr::OpVar("#t".into()),
                LispExpr::Call(
                    vec![
                        LispExpr::Value(LispValue::Integer(5)),
                        LispExpr::OpVar("y".into()),
                    ],
                    false,
                ),
            ],
            false,
        );

        let transformed_expr = expr.transform(&["x".into(), "y".into()], &State::new(), true);

        let expected_transform = LispExpr::Call(
            vec![
                LispExpr::Argument(0),
                LispExpr::Value(LispValue::Boolean(true)),
                LispExpr::Call(
                    vec![
                        LispExpr::Value(LispValue::Integer(5)),
                        LispExpr::Argument(1),
                    ],
                    false,
                ),
            ],
            true,
        );

        assert_eq!(expected_transform, transformed_expr);
    }

    #[test]
    fn display_int_val() {
        let val = LispValue::Integer(5);
        assert_eq!("5", val.to_string());
    }

    #[test]
    fn display_list_val() {
        let val = LispValue::SubValue(vec![LispValue::Integer(1), LispValue::SubValue(vec![])]);
        assert_eq!("(1 ())", val.to_string());
    }

    #[test]
    fn function_add() {
        check_lisp_ok(
            vec![
                "(define add (lambda (x y) (cond (zero? y) x (add (add1 x) (sub1 y)))))",
                "(add 77 12)",
            ],
            "89",
        );
    }

    #[test]
    fn function_multiply() {
        check_lisp_ok(
            vec![
                "(define add (lambda (x y) (cond (zero? y) x (add (add1 x) (sub1 y)))))",
                "(define mult (lambda (x y) (cond (zero? y) 0 (add x (mult x (sub1 y))))))",
                "(mult 7 3)",
            ],
            "21",
        );
    }

    #[test]
    fn function_def() {
        check_lisp_ok(
            vec!["(define add2 (lambda (x) (add1 (add1 x))))", "(add2 5)"],
            "7",
        );
    }

    #[test]
    fn is_null_empty_list() {
        check_lisp_ok(vec!["(null? (list))"], "#t");
    }

    #[test]
    fn cdr() {
        check_lisp_ok(vec!["(cdr (list 1 2 3 4))"], "(1 2 3)");
    }

    #[test]
    fn is_zero_of_zero() {
        check_lisp_ok(vec!["(zero? 0)"], "#t");
    }

    #[test]
    fn is_zero_of_nonzero() {
        check_lisp_ok(vec!["(zero? 5)"], "#f");
    }

    #[test]
    fn is_zero_of_list() {
        check_lisp_err(
            vec!["(zero? (list 0))"],
            LispError::Evaluation(EvaluationError::ArgumentTypeMismatch),
        );
    }

    #[test]
    fn is_zero_two_args() {
        check_lisp_err(
            vec!["(zero? 0 0)"],
            LispError::Evaluation(EvaluationError::ArgumentCountMismatch),
        );
    }

    #[test]
    fn too_few_arguments() {
        check_lisp_err(
            vec!["(add1)"],
            LispError::Evaluation(EvaluationError::ArgumentCountMismatch),
        );
    }

    #[test]
    fn too_many_arguments() {
        check_lisp_err(
            vec!["(lambda f (x) (add1 x) ())"],
            LispError::Evaluation(EvaluationError::ArgumentCountMismatch),
        );
    }

    #[test]
    fn unexpected_operator() {
        check_lisp_err(
            vec!["(10 + 3)"],
            LispError::Evaluation(EvaluationError::NonFunctionApplication),
        );
    }

    #[test]
    fn undefined_function() {
        check_lisp_err(
            vec!["(first (list 10 3))"],
            LispError::Evaluation(EvaluationError::UnknownVariable("first".into())),
        );
    }

    #[test]
    fn test_variable_list() {
        check_lisp_ok(
            vec![
                "(define x 3)",
                "(define + (lambda (x y) (cond (zero? y) x (+ (add1 x) (sub1 y)))))",
                "(list x 1 (+ 1 x) 5)",
            ],
            "(3 1 4 5)",
        );
    }

    #[test]
    fn eval_empty_list() {
        check_lisp_ok(vec!["(list)"], "()");
    }

    #[test]
    fn map() {
        check_lisp_ok(
            vec![
                "(define map (lambda (f xs) (cond (null? xs) (list) (cons (f (car xs)) (map f (cdr xs))))))",
                "(map add1 (list 1 2 3))",
            ],
            "(2 3 4)",
        );
    }

    #[test]
    fn lambda() {
        check_lisp_ok(
            vec![
                "(define add (lambda (x y) (cond (zero? y) x (add (add1 x) (sub1 y)))))",
                "(define mult (lambda (x y) (cond (zero? y) 0 (add x (mult x (sub1 y))))))",
                "(define map (lambda (f xs) (cond (null? xs) (list) (cons (f (car xs)) (map f (cdr xs))))))",
                "(map (lambda (x) (mult x x)) (list 1 2 3))",
            ],
            "(1 4 9)",
        );
    }

    #[test]
    fn sort() {
        check_lisp_ok(
            vec![
                "(define filter (lambda (f xs) (cond (null? xs) (list) (cond (f (car xs)) (cons (car xs) (filter f (cdr xs))) (filter f (cdr xs))))))",
                "(define not (lambda (t) (cond t #f #t)))",
                "(define > (lambda (x y) (cond (zero? x) #f (cond (zero? y) #t (> (sub1 x) (sub1 y))))))",
                "(define and (lambda (t1 t2) (cond t1 t2 #f)))",
                "(define append (lambda (l1 l2) (cond (null? l2) l1 (cons (car l2) (append l1 (cdr l2))))))",
                "(define sort (lambda (l) (cond (null? l) l (append (cons (car l) (sort (filter (lambda (x) (not (> x (car l)))) (cdr l)))) (sort (filter (lambda (x) (> x (car l))) l))))))",
                "(sort (list 5 3 2 10 0 7))",
            ],
            "(0 2 3 5 7 10)",
        );
    }

    #[test]
    fn closures() {
        check_lisp_ok(
            vec![
                "(define add (lambda (x y) (cond (zero? y) x (add (add1 x) (sub1 y)))))",
                "(define map (lambda (f xs) (cond (null? xs) (list) (cons (f (car xs)) (map f (cdr xs))))))",
                "(map (lambda (f) (f 10)) (map (lambda (n) (lambda (x) (add x n))) (list 1 2 3 4 5 6 7 8 9 10)))",
            ],
            "(11 12 13 14 15 16 17 18 19 20)",
        );
    }

    #[test]
    fn curry() {
        check_lisp_ok(
            vec![
                "(define add (lambda (x y) (cond (zero? y) x (add (add1 x) (sub1 y)))))",
                "(define sum3 (lambda (x y z) (add x (add y z))))",
                "(define sum2and5 (sum3 5))",
                "(sum2and5 10 20)",
            ],
            "35",
        );
    }

    #[test]
    fn range() {
        check_lisp_ok(
            vec![
                "(define > (lambda (x y) (cond (zero? x) #f (cond (zero? y) #t (> (sub1 x) (sub1 y))))))",
                "(define range (lambda (start end) (cond (> end start) (cons end (range start (sub1 end))) (list start))))",
                "(range 1 5)",
            ],
            "(1 2 3 4 5)",
        );
    }

    #[test]
    fn zero_arg_function_call() {
        check_lisp_err(
            vec![
                "(define add (lambda (x y) (cond (zero? y) x (add (add1 x) (sub1 y)))))",
                "(add)",
            ],
            LispError::Evaluation(EvaluationError::ArgumentCountMismatch),
        );
    }

    #[bench]
    fn bench_add(b: &mut super::test::Bencher) {
        b.iter(|| {
            check_lisp(vec![
                "(define add (lambda (x y) (cond (zero? y) x (add (add1 x) (sub1 y)))))",
                "(add 100 100)",
            ])
        });
    }
}<|MERGE_RESOLUTION|>--- conflicted
+++ resolved
@@ -97,26 +97,11 @@
                 let do_tail_call = match (can_tail_call, vec.get(0)) {
                     // Special case for `cond`. Even though it is a function,
                     // its child expressions can still be tail calls.
-<<<<<<< HEAD
                     (true, Some(&LispExpr::OpVar(ref name))) => name == "cond" && vec.len() == 4,
                     (
                         true,
                         Some(&LispExpr::Value(LispValue::Function(LispFunc::BuiltIn("cond")))),
                     ) => vec.len() == 4,
-=======
-                    (true, Some(&LispExpr::OpVar(ref name)))
-                        if name == "cond" && vec.len() == 4 =>
-                    {
-                        true
-                    }
-                    (
-                        true,
-                        Some(&LispExpr::Value(LispValue::Function(ref rc))),
-                    ) if vec.len() == 4 && **rc == LispFunc::BuiltIn("cond") =>
-                    {
-                        true
-                    }
->>>>>>> 2dfea4e3
                     _ => false,
                 };
                 let tail_call_iter = (0..).map(|i| (i == 2 || i == 3) && do_tail_call);
